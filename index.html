<!doctype html>
<html lang="en" dir="ltr">
  <head>
    <meta charset="utf-8">
    <meta name="viewport" content="width=device-width">
    <link rel="icon" href="data:image/svg+xml,<svg xmlns=%22http://www.w3.org/2000/svg%22 viewBox=%220 0 100 100%22><rect x=%220%22 y=%220%22 width=%22100%22 height=%22100%22 fill=%22%2300ff75%22></rect></svg>">
    <title>DASL — Data-Addressed Structures & Links</title>
    <link rel="stylesheet" href="brutal.css">
    <meta name="twitter:card" content="summary_large_image">
    <meta name="twitter:title" property="og:title" content="DASL — Data-Addressed Structures &amp; Links">
    <meta name="twitter:description" property="og:description" content="A small set of simple, standard primitives to work on content-addressed data.">
    <meta name="twitter:image" property="og:image" content="https://dasl.ing/banner.png">
    <meta name="twitter:image:alt" content="Very colourful stripes, so colourful it hurts">
    <meta name="twitter:url" property="og:url" content="https://dasl.ing/">
    <meta property="og:site_name" content="DASL">
    <meta property="og:locale" content="en">
    <meta name="theme-color" content="#00ff75">
  </head>
  <body>
    <!--
      - [ ] the dCBOR42 spec (indicate as future work)
      - [ ] code examples
      - [ ] test suite
    -->
    <main>
      <header>
        <h1>DASL — Data-Addressed Structures &amp; Links</h1>
        <nav>
          <ul>
            <li><a href="#what">What</a></li>
            <li><a href="#code">Code</a></li>
            <li><a href="#spec">Spec</a></li>
          </ul>
        </nav>
      </header>
      <section id="what">
        <h2>What is this?</h2>
        <p>
          DASL ("dazzle") is a small set of simple, standard primitives to work on content-addressed data.
          We call it "data-addressed" because it supports a data serialization component that makes
          <a href="https://proto.school/content-addressing">content-addressing</a> sweet and easy when working with data. The design is taken from subcomponents of the
          <a href="https://docs.ipfs.tech/concepts/content-addressing/">IPFS</a> universe, but simplified to improve interoperability,
          decrease costs, and work well with the web. More specifically, our priorities are:
        </p>
        <ul>
          <li>
            <strong>pave the cowpaths</strong>: we focus on supporting what people trying to solve real-world
            problems actually use. This takes over any consideration of engineering ideals or theoretical purity.
            We're retconning the spec to what people actually use implement — as it should be.
          </li>
          <li>
            <strong>extensibility vs optionality</strong>: extensibility is important for long-lived distributed
            systems, because the world will happen and you will need to change. But introducing optionality
            reduces interoperability and increases cost of both implementation and adoption. So rather than
            require support for many options now, we have extension points now but deliberately don't use their
            full range.
          </li>
          <li>
            <strong>don't make me think</strong>: you don't want to be thinking about content addressing. You
            want to grab this off the shelf and have something that works out of the box. Nothing weird, no
            impedance mismatch with the systems you know and love (or maybe know and hate, but whatever, it
            just works).
          </li>
          <li>
            <strong>lightweight loading</strong>: some people like JavaScript, others don't. We don't care, we
            just want things that work. What's certain is that you can't ignore it and be relevant. The ability
            to ship small code to the browser is critical.
          </li>
        </ul>
        <p>
          This is intended to work for the community, to grow support for what we need. If you have thoughts, don't
          be shy and <a href="https://github.com/darobin/dasl.ing/issues">submit an issue</a>! No stupid questions,
          don't assume everyone else has context that you don't. If this page isn't enough to understand DASL,
          then we're the ones who screwed up.
        </p>
      </section>
      <section id="code">
        <h2>Implementations</h2>
        <p>
          DASL is a strict subset of IPFS CIDs and IPLD, so existing IPFS and IPLD implementations will just
          read DASL CIDs and dCBOR42 without so much as a hiccup. Some implementations also specifically target a DASL subset.
        </p>
        <ul>
          <li>
            <a href="https://github.com/mary-ext/atcute/">atcute</a> (JS/TS): a collection of lightweight
            packages to make working with Bluesky and the ATmosphere easy.
          </li>
          <li>
            <a href="https://github.com/DavidBuchanan314/dag-cbrrr">dag-cbrrr</a> (Python): fast DAG-CBOR
            implementation.
          </li>
          <li>
            <a href="https://github.com/MarshalX/python-libipld">python-libipld</a> (Python): a Python
            wrapper around Rust, focused on the ATmosphere.
          </li>
          <li>
            <a href="https://github.com/ipld/libipld">libipld</a> (Rust): fast Rust implementation, extracted
            from the original <code>ipfs-rust</code> project.
          </li>
          <li>
            <a href="https://github.com/ipfs/kubo/">Kubo</a>/<a href="https://github.com/ipfs/boxo/">Boxo</a> (Go):
            the Swiss-Army chainsaw of all things IPFS.
          </li>
          <li>
            <a href="https://helia.io/">Helia</a> (JS/TS): a browser- and CDN-friendly, modular, "import only what you need" JS implementation of IPFS.
          </li>
        </ul>
      </section>
      <section id="spec">
        <h2>Specification</h2>
        <p>
          There are two specifications in DASL: <a href="#cid">CIDs</a> and <a href="#dcbor42">dCBOR42</a>. CIDs
          (Content IDs) are identifiers used for addressing resources by their contents, as in IPFS; dCBOR42 (deterministically-serialized CBOR with optional CBOR tag <code>42</code> supported)
          is a serialization format that is deterministic and aware of CID-linked graphs, i.e. "IPLD".
        </p>
        <section id="cid">
          <h3>Content IDs (CIDs)</h3>
          <p>
            DASL CIDs are a strict subset of IPFS CIDs (but you don't need to understanding anything about IPFS to
            either use or implement them) with the following properties:
          </p>
          <ul>
            <li>Only modern CIDv1 CIDs are used, not legacy CIDv0.</li>
            <li>Only the lowercase base32 multibase encoding (the <code>b</code> prefix) is used for human-readable (and subdomain-usable) string encoding.</li>
            <li>Only the <code>raw</code> binary multicodec (0x55) and <code>dag-cbor</code> multicodec (0x71), with the latter used only for dCBOR42-conformant DAGs.</li>
            <li>Only SHA-256 (0x12) and Blake3 hash functions (0x1e), and the latter only in certain circumstances.</li>
            <li>Regardless of size, resources SHOULD NOT be "chunked" into a DAG or merkle tree (as historically done with UnixFS canonicalization in IPFS systems) but rather hashed in their entirety and content-addressed directly.</li>
            <li>This set of options has the added advantage that all the aforementioned single-byte prefixes require no additional varint processing or byte-fiddling.</li>
          </ul>
          <p>
<<<<<<< HEAD
            Supporting two hashes isn't ideal, but having one hash type that can stream large resources (and do incremental verification mid-stream) is a plus. 
=======
            Supporting two hashes isn't ideal, but having one hash type that can stream large resources (and do incremental verification mid-stream) is a plus.
>>>>>>> 21002f24
            Because Blake-3 is still far from being supported by web browsers, it is strongly recommended that CID producers limit themselves to SHA-256 if possible.
            Implementations intending to run in web contexts are likely to either forego Blake-3 verification in-browser, outsource verification to a trusted component, or to have to dynamically load a Blake-3 library in the browser, which may cause latency.
          </p>
          <p>
            Use the following steps to <dfn id="parse-cid-string">parse a CID string</dfn>:
          </p>
          <ol>
            <li>Accept a string <var>CID</var>.</li>
            <li>Remove the first character from <var>CID</var> and store it in <var>prefix</var>.</li>
            <li>If <var>prefix</var> is not equal to <code>b</code>, throw an error.</li>
            <li>
              Decode the rest of <var>CID</var> using <a href="https://datatracker.ietf.org/doc/html/rfc4648#section-6">the
              base32 algorithm from RFC4648</a> with a lowercase alphabet and store the result in <var>CID bytes</var>.
            </li>
            <li>Return the result of applying the steps to <a href="#decode-cid">decode a CID</a> to <var>CID bytes</var>.</li>
          </ol>
          <p>
            Use the following steps to <dfn id="parse-cid-binary">parse a binary CID</dfn>:
          </p>
          <ol>
            <li>Accept an array of bytes <var>binary CID</var>.</li>
            <li>
              Remove the first byte in <var>binary CID</var> and store it in <var>prefix</var>.
            </li>
            <li>If <var>prefix</var> is not equal to <code>0</code> (a null byte, the binary base256 prefix), throw an error.</li>
            <li>Store the rest of <var>binary CID</var> in <var>CID bytes</var>.</li>
            <li>Return the result of applying the steps to <a href="#decode-cid">decode a CID</a> to <var>CID bytes</var>.</li>
          </ol>
          <p>
            Use the following steps to <dfn id="decode-cid">decode a CID</dfn>:
          </p>
          <ol>
            <li>Accept an array of bytes <var>CID bytes</var>.</li>
            <li>
              Remove the first byte in <var>CID bytes</var> and store it in <var>version</var>.
            </li>
            <li>If <var>version</var> is not equal to <code>1</code>, throw an error.</li>
            <li>
              Remove the next byte in <var>CID bytes</var> and store it in <var>codec</var>.
            </li>
            <li>If <var>codec</var> is not equal to <code>0x55</code> (raw) or <code>0x71</code> (dCBOR42), throw an error.</li>
            <li>
              Remove the next two bytes in <var>CID bytes</var> and store them in <var>hash type</var> and <var>hash size</var>,
              respectively.
            </li>
            <li>If <var>hash type</var> is not equal to <code>0x12</code> (SHA-256) or <code>0x1e</code> (Blake-3), throw an error.</li>
            <li>Store the rest of <var>CID bytes</var> in <code>digest</code>.</li>
            <li>Return <var>version</var>, <var>codec</var>, <var>hash type</var>, <var>hash size</var>, and <var>digest</var>.</li>
          </ol>
        </section>
        <section id="dcbor42">
          <h3>Deterministic CBOR with tag 42 (dCBOR42)</h3>
          <p>
            dCBOR42 is a form of IPLD that serializes only to deterministic CBOR, by normalizing and reducing some type flexibility.
            Notably, we support no ADLs.
<<<<<<< HEAD
            (See the <a href="https://datatracker.ietf.org/doc/draft-mcnally-deterministic-cbor/">current draft specification for dCBOR</a>, and <a href=https://ftp.linux.cz/pub/internet-drafts/draft-bormann-cbor-det-01.html>Carsten Bormann's BCP document on the underspecified determinism of Section 4.2 of the CBOR specification</a>). 
=======
            (See the <a href="https://datatracker.ietf.org/doc/draft-mcnally-deterministic-cbor/">current draft specification for dCBOR</a>, and <a href="https://ftp.linux.cz/pub/internet-drafts/draft-bormann-cbor-det-01.html">Carsten Bormann's BCP document on the underspecified determinism of Section 4.2 of the CBOR specification</a>).
>>>>>>> 21002f24
            For debugging purposes, either one-way conversion to DAG-JSON or <a href="https://datatracker.ietf.org/doc/draft-ietf-cbor-edn-literals/">CBOR Extended Diagnostic Notation</a> can be used, but either way, note that the CIDs in such debugging outputs should be the CIDs of the dCBOR42 content, not of other debugging resources.
          </p>
          <p>
            Further details forthcoming.
          </p>
        </section>
      </section>
      <footer>
        <nav>
          <ul>
            <li><a href="https://github.com/darobin/dasl.ing">Source</a></li>
            <li><a href="https://github.com/darobin/dasl.ing/issues">Issues</a></li>
          </ul>
        </nav>
      </footer>
    </main>
  </body>
</html><|MERGE_RESOLUTION|>--- conflicted
+++ resolved
@@ -128,11 +128,7 @@
             <li>This set of options has the added advantage that all the aforementioned single-byte prefixes require no additional varint processing or byte-fiddling.</li>
           </ul>
           <p>
-<<<<<<< HEAD
-            Supporting two hashes isn't ideal, but having one hash type that can stream large resources (and do incremental verification mid-stream) is a plus. 
-=======
             Supporting two hashes isn't ideal, but having one hash type that can stream large resources (and do incremental verification mid-stream) is a plus.
->>>>>>> 21002f24
             Because Blake-3 is still far from being supported by web browsers, it is strongly recommended that CID producers limit themselves to SHA-256 if possible.
             Implementations intending to run in web contexts are likely to either forego Blake-3 verification in-browser, outsource verification to a trusted component, or to have to dynamically load a Blake-3 library in the browser, which may cause latency.
           </p>
@@ -188,11 +184,7 @@
           <p>
             dCBOR42 is a form of IPLD that serializes only to deterministic CBOR, by normalizing and reducing some type flexibility.
             Notably, we support no ADLs.
-<<<<<<< HEAD
-            (See the <a href="https://datatracker.ietf.org/doc/draft-mcnally-deterministic-cbor/">current draft specification for dCBOR</a>, and <a href=https://ftp.linux.cz/pub/internet-drafts/draft-bormann-cbor-det-01.html>Carsten Bormann's BCP document on the underspecified determinism of Section 4.2 of the CBOR specification</a>). 
-=======
             (See the <a href="https://datatracker.ietf.org/doc/draft-mcnally-deterministic-cbor/">current draft specification for dCBOR</a>, and <a href="https://ftp.linux.cz/pub/internet-drafts/draft-bormann-cbor-det-01.html">Carsten Bormann's BCP document on the underspecified determinism of Section 4.2 of the CBOR specification</a>).
->>>>>>> 21002f24
             For debugging purposes, either one-way conversion to DAG-JSON or <a href="https://datatracker.ietf.org/doc/draft-ietf-cbor-edn-literals/">CBOR Extended Diagnostic Notation</a> can be used, but either way, note that the CIDs in such debugging outputs should be the CIDs of the dCBOR42 content, not of other debugging resources.
           </p>
           <p>
