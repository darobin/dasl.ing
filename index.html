<!doctype html>
<html lang="en" dir="ltr">
  <head>
    <meta charset="utf-8">
    <meta name="viewport" content="width=device-width">
    <link rel="icon" href="data:image/svg+xml,<svg xmlns=%22http://www.w3.org/2000/svg%22 viewBox=%220 0 100 100%22><rect x=%220%22 y=%220%22 width=%22100%22 height=%22100%22 fill=%22%2300ff75%22></rect></svg>">
    <title>DASL — Data-Addressed Structures & Links</title>
    <link rel="stylesheet" href="brutal.css">
    <meta name="twitter:card" content="summary_large_image">
    <meta name="twitter:title" property="og:title" content="DASL — Data-Addressed Structures &amp; Links">
    <meta name="twitter:description" property="og:description" content="A small set of simple, standard primitives to work on content-addressed data.">
    <meta name="twitter:image" property="og:image" content="https://dasl.ing/banner.png">
    <meta name="twitter:image:alt" content="Very colourful stripes, so colourful it hurts">
    <meta name="twitter:url" property="og:url" content="https://dasl.ing/">
    <meta property="og:site_name" content="DASL">
    <meta property="og:locale" content="en">
    <meta name="theme-color" content="#00ff75">
  </head>
  <body>
    <!--
      - [ ] the dCBOR42 spec (indicate as future work)
      - [ ] code examples
      - [ ] test suite
    -->
    <main>
      <header>
        <h1>DASL — Data-Addressed Structures &amp; Links</h1>
        <nav>
          <ul>
            <li><a href="#what">What</a></li>
            <li><a href="#code">Code</a></li>
            <li><a href="#spec">Spec</a></li>
          </ul>
        </nav>
      </header>
      <section id="what">
        <h2>What is this?</h2>
        <p>
          DASL ("dazzle") is a small set of simple, standard primitives to work on content-addressed data.
          We call it "data-addressed" because it supports a data serialization component that makes
          content-addressing sweet and easy when working with data. The design is taken from the
          <a href="https://ipfs.tech/">IPFS</a> universe, but simplified so as to improve interoperability,
          decrease costs, and work well with the web. More specifically, our priorities are:
        </p>
        <ul>
          <li>
            <strong>pave the cowpaths</strong>: we focus on supporting what people trying to solve real-world
            problems actually use. This takes over any consideration of engineering ideals or theoretical purity.
            We're retconning the spec to what people actually use implement — as it should be.
          </li>
          <li>
            <strong>extensibility vs optionality</strong>: extensibility is important for long-lived distributed
            systems, because the world will happen and you will need to change. But introducing optionality
            reduces interoperability and increases cost of both implementation and adoption. So rather than
            require support for many options now, we have extension points now but deliberately don't use their
            full range.
          </li>
          <li>
            <strong>don't make me think</strong>: you don't want to be thinking about content addressing. You
            want to grab this off the shelf and have something that works out of the box. Nothing weird, no
            impedance mismatch with the systems you know and love (or maybe know and hate, but whatever, it
            just works).
          </li>
          <li>
            <strong>lightweight loading</strong>: some people like JavaScript, others don't. We don't care, we
            just want things that work. What's certain is that you can't ignore it and be relevant. The ability
            to ship small code to the browser is critical.
          </li>
        </ul>
        <p>
          This is intended to work for the community, to grow support for what we need. If you have thoughts, don't
          be shy and <a href="https://github.com/darobin/dasl.ing/issues">submit an issue</a>! No stupid questions,
          don't assume everyone else has context that you don't. If this page isn't enough to understand DASL,
          then we're the ones who screwed up.
        </p>
      </section>
      <section id="code">
        <h2>Implementations</h2>
        <p>
          DASL is a strict subset of IPFS CIDs and IPLD, so existing IPFS and IPLD implementations will just
          read DASL CIDs and IPLD without so much as a hiccup. Some implementations also specifically target a DASL subset.
        </p>
        <ul>
          <li>
            <a href="https://github.com/mary-ext/atcute/">atcute</a> (JS/TS): a collection of lightweight
            packages to make working with Bluesky and the ATmosphere easy.
          </li>
          <li>
            <a href="https://github.com/MarshalX/python-libipld">python-libipld</a> (Python): a Python
            wrapper around Rust, focused on the ATmosphere.
          </li>
          <li>
            <a href="https://github.com/ipld/libipld">libipld</a> (Rust): fast Rust implementation, extracted
            from the original <code>ipfs-rust</code> project.
          </li>
          <li>
            <a href="https://github.com/ipfs/kubo/">Kubo</a>/<a href="https://github.com/ipfs/boxo/">Boxo</a> (Go):
            the Swiss-Army chainsaw of all things IPFS.
          </li>
          <li>
            <a href="https://helia.io/">Helia</a> (JS/TS): a browser- and CDN-friendly, modular, "import only what you need" JS implementation of IPFS.
          </li>
        </ul>
      </section>
      <section id="spec">
        <h2>Specification</h2>
        <p>
          There are two specifications in DASL: <a href="#cid">CIDs</a> and <a href="#dcbor42">dCBOR42</a>. CIDs
          (Content IDs) are opaque identifiers used for addressing resources by their contents, as in IPFS; dCBOR42 (deterministically-serialized CBOR with optional CBOR tag <code>42</code> supported)
          is a serialization format that is deterministic and aware of CID-linked graphs, i.e. "IPLD".
        </p>
        <section id="cid">
          <h3>Content IDs (CIDs)</h3>
          <p>
            DASL CIDs are a strict subset of IPFS CIDs (but you don't need to understanding anything about IPFS to
            either use or implement them) with the following properties:
          </p>
          <ul>
            <li>Only modern CIDv1 CIDs are used, not legacy CIDv0.</li>
            <li>Only the lowercase base32 multibase encoding (the <code>b</code> prefix) is used for human-readable (and subdomain-usable) string encoding.</li>
            <li>Only the <code>raw</code> binary multicodec (0x55) and <code>dag-cbor</code> multicodec (0x71), with the latter used only for dCBOR42-conformant DAGs.</li>
            <li>Only SHA-256 (0x12) and Blake3 hash functions (0x1e), and the latter only in certain circumstances.</li>
            <li>Regardless of size, resources SHOULD NOT be "chunked" into a DAG or merkle tree (as historically done with UnixFS canonicalization in IPFS systems) but rather hashed in their entirety and content-addressed directly.</li>
            <li>This set of options has the added advantage that all the aforementioned single-byte prefixes require no additional varint processing or byte-fiddling.</li>
          </ul>
          <p>
            Supporting two hashes isn't ideal, but having one hash type that can stream large resources (and do incremental verification mid-stream) is a plus. 
            Because Blake-3 is still far from being supported by web browsers, it is strongly recommended that CID producers limit themselves to SHA-256 if possible.
            Implementations intending to run in web contexts are likely to either forego Blake-3 verification in-browser, outsource verification to a trusted component, or to have to dynamically load a Blake-3 library in the browser, which may cause latency.
          </p>
          <p>
            Use the following steps to <dfn id="parse-cid-string">parse a CID string</dfn>:
          </p>
          <ol>
            <li>Accept a string <var>CID</var>.</li>
            <li>Remove the first character from <var>CID</var> and store it in <var>prefix</var>.</li>
            <li>If <var>prefix</var> is not equal to <code>b</code>, you are dealing with a non-DASLing CID; particularly if the non-DASL CID is unfamiliar in other ways, you may need to throw an error, warn the user, and/or log the exception.</li>
            <li>
              Decode the rest of <var>CID</var> using <a href="https://datatracker.ietf.org/doc/html/rfc4648#section-6">the
              base32 algorithm from RFC4648</a> with a lowercase alphabet and store the result in <var>CID bytes</var>.
            </li>
            <li>Return the result of applying the steps to <a href="#decode-cid">decode a CID</a> to <var>CID bytes</var>.</li>
          </ol>
          <p>
            Use the following steps to <dfn id="parse-cid-binary">parse a binary CID</dfn>:
          </p>
          <ol>
            <li>Accept an array of bytes <var>binary CID</var>.</li>
            <li>
              Remove the first byte in <var>binary CID</var> and store it in <var>prefix</var>.
            </li>
            <li>If <var>prefix</var> is not equal to <code>0</code> (a null byte, the binary base256 prefix), you are dealing with a non-DASLing CID; you may need to throw an error, warn the user, and/or log the exception.</li>
            <li>Store the rest of <var>binary CID</var> in <var>CID bytes</var>.</li>
            <li>Return the result of applying the steps to <a href="#decode-cid">decode a CID</a> to <var>CID bytes</var>.</li>
          </ol>
          <p>
            Use the following steps to <dfn id="decode-cid">decode a CID</dfn>:
          </p>
          <ol>
            <li>Accept an array of bytes <var>CID bytes</var>.</li>
            <li>
              Remove the first byte in <var>CID bytes</var> and store it in <var>version</var>.
            </li>
            <li>If <var>version</var> is not equal to <code>1</code>, you are dealing with a non-DASLing CID; you may need to throw an error, warn the user, and/or log the exception.throw an error.</li>
            <li>
              Remove the next byte in <var>CID bytes</var> and store it in <var>codec</var>.
            </li>
            <li>If <var>codec</var> is not equal to <code>0x55</code> (raw) or <code>0x71</code> (dCBOR42), throw an error.</li>
            <li>
              Remove the next two bytes in <var>CID bytes</var> and store them in <var>hash type</var> and <var>hash size</var>,
              respectively.
            </li>
            <li>If <var>hash type</var> is not equal to <code>0x12</code> (SHA-256) or <code>0x1e</code> (Blake-3) you are dealing with a non-DASLing CID; you may need to throw an error, warn the user, and/or log the exception.</li>
            <li>Store the rest of <var>CID bytes</var> in <code>digest</code>.</li>
            <li>Return <var>version</var>, <var>codec</var>, <var>hash type</var>, <var>hash size</var>, and <var>digest</var>.</li>
          </ol>
        </section>
        <section id="dcbor42">
          <h3>Deterministic CBOR with tag 42 (dCBOR42)</h3>
          <p>
<<<<<<< HEAD
            dCBOR42 is an IPLD scheme that serializes not just as conformant CBOR, but specifically as deterministic CBOR by normalizing and reducing some type flexibility.
            (See the <a href="https://datatracker.ietf.org/doc/draft-mcnally-deterministic-cbor/">current draft specification for dCBOR</a>, and <a href=https://ftp.linux.cz/pub/internet-drafts/draft-bormann-cbor-det-01.html>Carsten Bormann's BCP document on the underspecified determinism of Section 4.2 of the CBOR specification</a>). 
            For debugging purposes, either one-way conversion to DAG-JSON or <a href="https://datatracker.ietf.org/doc/draft-ietf-cbor-edn-literals/">CBOR Extended Diagnostic Notation</a> can be used, but either way, note that the CIDs should be serialized as valid CBOR using tag 42.
=======
            dCBOR42 is a subset of IPLD that only supports DAG-CBOR serialization (DAG-JSON can be used for debugging
            purposes, but the CIDs embedded in it should be the CIDs that correspond to the CBOR serialization) and
            that uses the IETF's deterministic CBOR encoding rules to guarantee a deterministic output. We support no
            ADLs.
>>>>>>> eadc0502
          </p>
          <p>
            Further details forthcoming.
          </p>
        </section>
      </section>
      <footer>
        <nav>
          <ul>
            <li><a href="https://github.com/darobin/dasl.ing">Source</a></li>
            <li><a href="https://github.com/darobin/dasl.ing/issues">Issues</a></li>
          </ul>
        </nav>
      </footer>
    </main>
  </body>
</html><|MERGE_RESOLUTION|>--- conflicted
+++ resolved
@@ -178,16 +178,10 @@
         <section id="dcbor42">
           <h3>Deterministic CBOR with tag 42 (dCBOR42)</h3>
           <p>
-<<<<<<< HEAD
             dCBOR42 is an IPLD scheme that serializes not just as conformant CBOR, but specifically as deterministic CBOR by normalizing and reducing some type flexibility.
+            Notably, we support no ADLs.
             (See the <a href="https://datatracker.ietf.org/doc/draft-mcnally-deterministic-cbor/">current draft specification for dCBOR</a>, and <a href=https://ftp.linux.cz/pub/internet-drafts/draft-bormann-cbor-det-01.html>Carsten Bormann's BCP document on the underspecified determinism of Section 4.2 of the CBOR specification</a>). 
             For debugging purposes, either one-way conversion to DAG-JSON or <a href="https://datatracker.ietf.org/doc/draft-ietf-cbor-edn-literals/">CBOR Extended Diagnostic Notation</a> can be used, but either way, note that the CIDs should be serialized as valid CBOR using tag 42.
-=======
-            dCBOR42 is a subset of IPLD that only supports DAG-CBOR serialization (DAG-JSON can be used for debugging
-            purposes, but the CIDs embedded in it should be the CIDs that correspond to the CBOR serialization) and
-            that uses the IETF's deterministic CBOR encoding rules to guarantee a deterministic output. We support no
-            ADLs.
->>>>>>> eadc0502
           </p>
           <p>
             Further details forthcoming.
