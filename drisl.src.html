<!doctype html>
<html lang="en">
  <head>
    <meta charset="UTF-8">
    <meta name="viewport" content="width=device-width, initial-scale=1.0">
    <title>DRISL — Deterministic Representation for Interoperable Structures & Links</title>
  </head>
  <body>
    <div id="abstract">
      <p>
        DRISL is a serialization format that is deterministic (so that the same
        data will have the same CID) and that features native support for using
        CIDs as links.
        It is based on CBOR, using a narrow profile of CBOR's "Core" featureset called "[[cborc-42]]", specified formally in <a href="https://datatracker.ietf.org/doc/draft-caballero-cbor-cborc42/">this IETF document</a>.
      </p>
    </div>
    <section>
      <h2>Introduction</h2>
      <p>
        Deterministic encodings that produce the same stream of bytes for any
        given data with the same semantics are particularly useful in a content-addressed
        context. DRISL provides that, compactly encoded as CBOR. Additionally, it supports CBOR's Tag 42 to compactly encode CIDs ([[cid]]) as bytestreams. This CID can be used for content-addressed linking
        between DRISL documents (such as MASL documents), or to resources (best wrapped in MASL documents where renderability as web documents or web apps is desired).
      </p>
      <p>
        DRISL does not fork CBOR, CDE, or dCBOR ([[cbor]], [[cde]], [[dcbor]]), but it is a subset of features defined in CBOR "Core" ([[cborc]]), first defined in the earliest CBOR RFC and largely unaffected by refinements made since.
        Any decoder for any version of CBOR since v1 will be able to read DRISL
        content as conformant CBOR, and with enough carefully configuration of a powerful CBOR library and in some case pre-processing of the data, DRISL can be encoded anywhere CBOR can.
      </p>
    </section>
    <section>
      <h2>Format</h2>
      <p>
        DRISL is an application profile of CBOR ([[cbor]]) that mostly subsets the more established [[cborc]] profile, with the following additional
        constraints:
      </p>
      <ul>
        <li>
          Implementations MUST support Tag 42 in the <a href="https://www.iana.org/assignments/cbor-tags/cbor-tags.xhtml">CBOR
          Tag registry</a>; this tag compactly encodes CIDs as bytestrings, as specified below.
        </li>
        <li>
          Implementations MUST reject all other tags, including any of the tags
          listed in the <a href="https://tools.ietf.org/html/rfc8949#section-3.4">section
          3.4 of RFC 8949</a>.
        </li>
        <li>
          Implementations MUST reject map keys that are not strings.
        </li>
        <li>
<<<<<<< HEAD
          Floating-point numbers MUST always be encoded using the longest
          variant.
          <ul>
            <li>
              Completely avoiding floating-point numbers is RECOMMENDED to minimize interoperability and tooling issues.
            </li>
            <li>
              Even where floating-point numbers are used, most of the IEEE 754 "special" floating points (infinity, negative infinity, minimal NaN, and NaN with payloads) MUST NOT be encoded.
              Negative zero is the only allowed special floating point.
            </li>
          </ul>
        </li>
        <li>
          Indefinite-length arrays (and the "break" code making them usable, in major type 7) are not allowed.
        </li>
        <li>
          Similarly, indefinite, incomplete, or streaming CBOR cannot be hashed and thus cannot be referenced by CID; for this reason, DRISL can only encode finite, bounded documents and resources.
        </li>
        <li> 
          Concatenation of DRISL objects is generally discouraged and incurs both performance and interoperability risks.
          <ul>
            <li>
              Note that DRISL objects cannot be streamed as CBOR streams (defined in RFC 8742) except in MIME-type aware contexts, as per the CBOR streams specification.
            </li>
            <li>
              Applications are discouraged from handling concatenated DRISL objects or appending extra bytes of any kind to a DRISL object in memory or across interfaces, as doing so breaks the DRISL-wide assumption that each CID refers to one complete, discrete, and valid CBOR object, and that DRISL systems only ever will be expected to handle such objects.
            </li>
          </ul> 
        </li>
        <li>

=======
          Floating-point numbers MUST always be encoded as a 64-bit IEEE 754 binary floating-point, never as a "half-precision" (16-byte, major 7-25) or "single-precision (32-byte, major 7-26)" CBOR key.
          <strong>NOTE</strong>: It is RECOMMENDED that users avoid encoding floating-point numbers as much as possible
          to minimize interoperability and tooling issues.
        </li>
        <li>
          Encoders MUST NOT encode any simple values other than <code>true</code>, <code>false</code>, and <code>null</code> (20, 21, and 22 in section 3.3 of [[rfc8949]]).
>>>>>>> 14d74abb
        </li>
      </ul>
      <p>
        All other requirements are as CBOR/c ([[cborc]]).
      </p>
    </section>
    <section>
      <h2>CIDs in CBOR</h2>
      <p>
        CIDs in CBOR are stored in binary format, as CBOR bytestrings under custom tag 42. For historical reasons the null
        byte <code>0x00</code> is prepended to the binary CID before storing in CBOR.
      </p>
      <p>
        For more information, see the [[cbor-tag42]] appendix to the [[drisl]] specification.
      </p>
    </section>
  </body>
</html><|MERGE_RESOLUTION|>--- conflicted
+++ resolved
@@ -48,9 +48,9 @@
           Implementations MUST reject map keys that are not strings.
         </li>
         <li>
-<<<<<<< HEAD
-          Floating-point numbers MUST always be encoded using the longest
-          variant.
+          Floating-point numbers MUST always be encoded as a 64-bit IEEE 754 binary floating-point, never as a "half-precision" (16-byte, major 7-25) or "single-precision (32-byte, major 7-26)" CBOR key.
+          <strong>NOTE</strong>: It is RECOMMENDED that users avoid encoding floating-point numbers as much as possible
+          to minimize interoperability and tooling issues.
           <ul>
             <li>
               Completely avoiding floating-point numbers is RECOMMENDED to minimize interoperability and tooling issues.
@@ -79,15 +79,7 @@
           </ul> 
         </li>
         <li>
-
-=======
-          Floating-point numbers MUST always be encoded as a 64-bit IEEE 754 binary floating-point, never as a "half-precision" (16-byte, major 7-25) or "single-precision (32-byte, major 7-26)" CBOR key.
-          <strong>NOTE</strong>: It is RECOMMENDED that users avoid encoding floating-point numbers as much as possible
-          to minimize interoperability and tooling issues.
-        </li>
-        <li>
           Encoders MUST NOT encode any simple values other than <code>true</code>, <code>false</code>, and <code>null</code> (20, 21, and 22 in section 3.3 of [[rfc8949]]).
->>>>>>> 14d74abb
         </li>
       </ul>
       <p>
